# Copyright 2024 by Au-Zone Technologies.  All Rights Reserved.
#
#  DUAL-LICENSED UNDER AGPL-3.0 OR DEEPVIEW AI MIDDLEWARE COMMERCIAL LICENSE
#    CONTACT AU-ZONE TECHNOLOGIES <INFO@AU-ZONE.COM> FOR LICENSING DETAILS

from deepview.datasets.iterators.core import BaseIterator
from deepview.datasets.readers import BaseReader
from typing import Any, Iterable
import yaml

try:
    import os
    os.environ['TF_CPP_MIN_LOG_LEVEL'] = '3'
    import tensorflow as tf
except ImportError:
    pass


class ObjectDetectionIterator(BaseIterator):
    """
    Abstract class for Object Detection dataset iterators
    """

    def __getitem__(self, item: int) -> tuple:
        """
        This function returns the elemnt at position ``item``

        Parameters
        ----------
        item : int
            Instance id

        Returns
        -------
        tuple
            A tuple containing all the elements from the same instance
        """
        return super().__getitem__(item)


class TFBaseObjectDetectionIterator(BaseIterator):
    """
    This class represents an Object Detector iterator with optimized
    pipeline for training models. The core library is TensorFlow
    """

    def __init__(
        self,
        reader: BaseReader,
        shape: Iterable,
        shuffle: bool = False,
        cache: str = None
    ) -> None:
        """
        Class constructor

        Parameters
        ----------
        reader : deepview.datasets.reader.BaseReader
            An instance of a dataset reader
        shape : Iterable
            Any iterable in the form (height, width, channels)
        shuffle :  bool, optional
            Whether to shuffle or not dataset
        cache : str, optional
            Whether to use a cache on file or not. If cache is a path, then
            TensorFlow will use it for storing metadata. Otherwise, cache is
            going to be in memory. In case the dataset is larger than memory,
            TensorFlow will interrupt the training and raise and Error.

            Note: Make sure the application has write permissions on cache dir
        Raises
        ------
        ValueError
            In case the reader is none or unsupported
        ValueError
            In case shape is invalid or None
        ValueError
            In case ``batch_size < 0``
        """

        super().__init__(reader, shape, shuffle)
        self.__cache__ = cache

    def get_boxes_dimensions(self) -> list:
        return self.reader.get_boxes_dimensions()

    @property
    def cache(self) -> str:
        """
        Property that enables the safety reading of cache attribute
        """
        return self.__cache__

    def __getitem__(self, item: int) -> Any:
        image, boxes = super().reader[item]
        image.set_shape(self.shape)
        image = tf.image.resize(image, (self.height, self.width))
        return image, boxes

    def iterator(
        self
    ) -> Any:
        """
        This function returns a tf.data.Dataset iterator in batch model.
        The reason why elements are returned in batches is because
        according to TensorFlow documentation, Vectorial mapping guarantees
        the higher performance on GPU

        Returns
        -------
        tf.data.Dataset
            A batched dataset wrapped into a dictionary format:
                ``{"images": images, "boxes": boxes}``

        """

        ds_iter = tf.data.Dataset.from_tensor_slices(self.__annotation_ids__)

        if self.cache is not None:
            ds_iter = ds_iter.cache(
                self.cache
            )
        else:
            ds_iter = ds_iter.cache()

        if self.__shuffle__:
            ds_iter = ds_iter.shuffle(
                ds_iter.cardinality(),
                reshuffle_each_iteration=True
            )

        ds_iter = ds_iter.map(
            self.__getitem__,
            num_parallel_calls=tf.data.AUTOTUNE
        )
        return ds_iter


class TFObjectDetectionDataset:
    def __init__(
        self,
<<<<<<< HEAD
        from_config: str,
        shape: Iterable,
        cache: str = None
    ) -> None:
        """Class constructor

        Parameters
        ----------
        from_config : str
           Path to a yaml file containing the dataset information

        shape : Iterable
           Shape to resize the images and boxes. Usually a tuple containing three values (height, width, channels)

        cache : str, optional
            Whether to use a cache on file or not. If cache is a path, then
            TensorFlow will use it for storing metadata. Otherwise, cache is
            going to be in memory. In case the dataset is larger than memory,
            TensorFlow will interrupt the training and raise and Error.

            Note: Make sure the application has write permissions on cache dir

        Raises
        ------
        ValueError
            In case the file provided is not a yaml file
        FileNotFoundError
            In case the location of the file is not found
        """

        self.config = from_config
        self.shape = shape
        self.cache = cache
=======
        config: dict = None
    ) -> None:
        if config is None:
            raise RuntimeError("Empty configuration file was provided")
        
        self.__config__ = config
        self.__train_images__ = None
        self.__train_annotations__ = None

        self.__val_images__ = None
        self.__val_annotations__ = None
        self.__classes__ = None

        self.__train_iterator__ = None
        self.__val_iterator__ = None
>>>>>>> ad437f3c

        self.load_from_config()

    @property
    def classes(self) -> Iterable:
        return self.__classes__
    
    @property
    def config(self) -> dict:
        return self.__config__

    def load_from_config(self):
        classes = self.__config__.get("classes", None])
        if classes:
            # load mpk 3.0 dataset for training and validation
            self.__classes__ = classes
            return

        from_file = self.__config__.get("config-file", None)
        config = None
        if from_file and os.path.exists(from_file):
            with open(from_file, 'r') as fp:
                config = yaml.safe_load(fp)
        
        if config is None:
            raise ValueError(
                "``config-file`` is missing from dataset definition or file does not exist"
            )
        
        classes = config.get("classes", None)            
        if classes:
            # Load dataset from a config file related with MPK 2.x
            self.__classes__ = classes
            train = config.get("train", None)
            val = config.get("validation", None)

            if train:
                train_images = train.get("images", None)
                train_annotations = train.get("annotations", None)
                if train_images and os.path.exists(train_images):
                    self.__train_images__ = train_images
                else:
                    print(
                        f"\t - [WARNING] Path to training images was not found: {train_images}"
                    )
                
                if train_annotations and os.path.exists(train_annotations):
                    self.__train_annotations__ = train_annotations
                else:
                    print(
                        f"\t - [WARNING] Path to training annotations was not found: {train_annotations}"
                    )

            else:
                print(
                    "\t - [WARNING] No training section was provided. Reade ModelPack 2.x dataset documentation"
                )
            


            return
        
        classes = config.get("names", None)
        if classes:
            # load from yolov-x x > 4 family yaml file
            return 

<<<<<<< HEAD
        import yaml
        with open(from_config, 'r') as fp:
            self.config = yaml.safe_load(fp)
        self.config_absolute_path = os.path.dirname(os.path.abspath(from_config))
        
        self.dataset_format = None
        self.load_reader = None

        self.__classes__ = self.load_classes()

    @property
    def classes(self) -> Iterable:
        """Property wraps for safety access to private attributes

        Returns
        -------
        Iterable
            An iterable containing the name of the classes
        """
        return self.__classes__

    def load_classes(self) -> Iterable:
        """
        This function reads class names from the configuration attribute.
        Inside the function, also the `self.dataset_format` attribute is set to either of
        `modelpack-2.x` or `modelpack-3.x` or `ultralytics`

        Returns
        -------
        Iterable
            A list or tuple containing the classes

        Raises
        ------
        RuntimeError
            If dataset format is not recognized
        """
        classes = self.config.get(
            "classes", []
        )  # loading ModelPack 2.x dataset format
        if len(classes) > 0:
            self.dataset_format = "modelpack-2.x"
            self.load_reader = self.__storage_from_modelpack_2x__
            return classes

        # loading ModelPack 3.x dataset format
        dataset = self.config.get("dataset", None)
        classes = dataset.get("classes") if dataset else []
        if len(classes) > 0:
            self.dataset_format = "modelpack-3.x"
            self.load_reader = self.__storage_from_modelpack_3x__
            return classes

        classes = self.config.get("names", [])
        if len(classes) > 0:
            self.dataset_format = "ultralytics"
            self.load_reader = self.__storage_from_ultralytics__
            return classes

        raise RuntimeError(
            "Dataset format was not autodetected. It is does not follow neither\
                of supported formats: ModelPack 2.x, ModelPack 3.x or Ultralytics"
        )

    def __storage_from_modelpack_2x__(self, is_train: bool = True) -> Iterable:
        from deepview.datasets.readers import TFDarknetDetectionReader

        dataset = self.config.get(
            "train", None) if is_train else self.config.get("validation", None)
        if dataset is None:
            return None

        images = dataset.get("images", None)
        annotations = dataset.get("annotations", None)
        
        images = os.path.join(self.config_absolute_path, images)
        annotations = os.path.join(self.config_absolute_path, annotations)
        
        reader = TFDarknetDetectionReader(
            images=images,
            annotations=annotations,
            classes=self.__classes__,
            silent=True
        )
        return reader

    def __storage_from_modelpack_3x__(self, is_train: bool = True) -> Iterable:
        dataset = self.config.get("dataset")
        
        section = dataset.get("train", None) if is_train else dataset.get("validation", None)
        if section is None:
            return None
        images = section.get("images")
        annotations = section.get("annotations")
        if None in [images, annotations]:
            raise ValueError(
                'Missing ``image`` or ``annotations`` keys on partition configuration'
            )
        images = os.path.join(self.config_absolute_path, images)
        annotations = os.path.join(self.config_absolute_path, annotations)
        
        if images.endswith("*.arrow") and annotations.endswith("*.arrow"):
            from deepview.datasets.readers import TFPolarsDetectionReader
            return TFPolarsDetectionReader(
                inputs=images,
                annotations=annotations,
                classes=self.__classes__,
                silent=True
            )
        else:
            from deepview.datasets.readers import TFDarknetDetectionReader
            reader = TFDarknetDetectionReader(
                images=images,
                annotations=annotations,
                classes=self.__classes__,
                silent=True
            )
            
        return reader
        

    def __storage_from_ultralytics__(self, is_train: bool = True) -> Iterable:
        from deepview.datasets.readers import TFUltralyticsDetectionReader
        from deepview.datasets.readers import TFDarknetDetectionReader

        dataset = self.config.get(
            "train", None) if is_train else self.config.get("val", None)
        if dataset is None:
            return None
        
        path = self.config.get("path", None)
        if dataset.endswith(".txt"):
            return TFUltralyticsDetectionReader(
                images=dataset,
                classes=self.__classes__,
                path=path
            )
        else:
            basename = os.path.basename(self.config_absolute_path)
            if dataset.startswith(basename):
                self.config_absolute_path = os.path.dirname(self.config_absolute_path)
            
            images = os.path.join(self.config_absolute_path, dataset)
            annotations = os.path.normpath(images).split(os.path.sep)
            annotations[-2] = "labels"
            annotations = os.path.join(*annotations)
            annotations = annotations.replace(":", ":\\")
                
            return TFDarknetDetectionReader(
                images=images,
                annotations=annotations,
                classes=self.__classes__,
                silent=True
            )
            
    def __get_iterator__(self, is_train: bool = True) -> BaseIterator:
        """This function returns the Iterator instance according to the dataset format

        Parameters
        ----------
        is_train : bool, optional
            Whether the dataset partition is loaded from train or validatoin samples, by default True

        Raises
        ------
        RuntimeError
            If dataset format in case the dataset does not exists or it is empty

        Returns
        -------
        BaseIterator
            The iterator ready to be consumed by the training iterators. Note: data is not batched or augmented at this point
        """
        reader = self.load_reader(is_train=is_train)
        return TFBaseObjectDetectionIterator(
            reader=reader,
            shape=self.shape,
            shuffle=is_train,
            cache=self.cache
        )

    def get_train_iterator(self) -> BaseIterator:
        """This function creates the Train iterator and return it

        Returns
        -------
        BaseIterator
            An iterator loaded from training partition.

        Raises
        --------
        RuntimeError
            In case the training iterator is None. Training set is mandatory
        """
        train_handler = self.__get_iterator__(is_train=True)
        
        if train_handler is None:
            raise RuntimeError(
                "Training dataset was not properly loaded from source."
            )

        return train_handler

    def get_val_iterator(self) -> BaseIterator:
        """This function creates the Validation iterator and return it

        Returns
        -------
        BaseIterator
            An iterator loaded from validation partition.
        """
        return self.__get_iterator__(is_train=False)
=======

    def get_train_iterator(self) -> tf.data.Dataset:
        pass

    def get_val_iterator(self) -> tf.data.Dataset:
        pass
>>>>>>> ad437f3c
<|MERGE_RESOLUTION|>--- conflicted
+++ resolved
@@ -140,7 +140,6 @@
 class TFObjectDetectionDataset:
     def __init__(
         self,
-<<<<<<< HEAD
         from_config: str,
         shape: Iterable,
         cache: str = None
@@ -174,91 +173,17 @@
         self.config = from_config
         self.shape = shape
         self.cache = cache
-=======
-        config: dict = None
-    ) -> None:
-        if config is None:
-            raise RuntimeError("Empty configuration file was provided")
-        
-        self.__config__ = config
-        self.__train_images__ = None
-        self.__train_annotations__ = None
-
-        self.__val_images__ = None
-        self.__val_annotations__ = None
-        self.__classes__ = None
-
-        self.__train_iterator__ = None
-        self.__val_iterator__ = None
->>>>>>> ad437f3c
-
-        self.load_from_config()
-
-    @property
-    def classes(self) -> Iterable:
-        return self.__classes__
-    
-    @property
-    def config(self) -> dict:
-        return self.__config__
-
-    def load_from_config(self):
-        classes = self.__config__.get("classes", None])
-        if classes:
-            # load mpk 3.0 dataset for training and validation
-            self.__classes__ = classes
-            return
-
-        from_file = self.__config__.get("config-file", None)
-        config = None
-        if from_file and os.path.exists(from_file):
-            with open(from_file, 'r') as fp:
-                config = yaml.safe_load(fp)
-        
-        if config is None:
+
+        if os.path.isfile(from_config) and not from_config.endswith(".yaml"):
             raise ValueError(
-                "``config-file`` is missing from dataset definition or file does not exist"
-            )
-        
-        classes = config.get("classes", None)            
-        if classes:
-            # Load dataset from a config file related with MPK 2.x
-            self.__classes__ = classes
-            train = config.get("train", None)
-            val = config.get("validation", None)
-
-            if train:
-                train_images = train.get("images", None)
-                train_annotations = train.get("annotations", None)
-                if train_images and os.path.exists(train_images):
-                    self.__train_images__ = train_images
-                else:
-                    print(
-                        f"\t - [WARNING] Path to training images was not found: {train_images}"
-                    )
-                
-                if train_annotations and os.path.exists(train_annotations):
-                    self.__train_annotations__ = train_annotations
-                else:
-                    print(
-                        f"\t - [WARNING] Path to training annotations was not found: {train_annotations}"
-                    )
-
-            else:
-                print(
-                    "\t - [WARNING] No training section was provided. Reade ModelPack 2.x dataset documentation"
-                )
-            
-
-
-            return
-        
-        classes = config.get("names", None)
-        if classes:
-            # load from yolov-x x > 4 family yaml file
-            return 
-
-<<<<<<< HEAD
+                f"Configuration file specified at `from_config` has to be a yaml file: {from_config}"
+            )
+
+        if os.path.isfile(from_config) and not os.path.exists(from_config):
+            raise FileNotFoundError(
+                f"Configuration file provided at `frmo_config` parameter does not exist: {from_config}"
+            )
+
         import yaml
         with open(from_config, 'r') as fp:
             self.config = yaml.safe_load(fp)
@@ -470,12 +395,4 @@
         BaseIterator
             An iterator loaded from validation partition.
         """
-        return self.__get_iterator__(is_train=False)
-=======
-
-    def get_train_iterator(self) -> tf.data.Dataset:
-        pass
-
-    def get_val_iterator(self) -> tf.data.Dataset:
-        pass
->>>>>>> ad437f3c
+        return self.__get_iterator__(is_train=False)